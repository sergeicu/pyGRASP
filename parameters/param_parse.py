import json


class ParamParse(object):
    def __init__(self, json_path: str):
        self.json_path = json_path
        self.params_struct = json.load(open(self.json_path, "r"))
        self.param_val = {}

    def check_and_parse(self, required_params, required_fields):
        # Check parameters
<<<<<<< HEAD
        # from IPython import embed; embed()
        for param in required_params: 
            assert param in self.params_struct.keys(),f"Missing parameter in param file! Required{param}"
            
        # assert (set(required_params) == set(self.params_struct.keys())), \
        #     "Missing parameters in param file! Required{}".format(required_params)
=======
        assert set(required_params) == set(
            self.params_struct.keys()
        ), "Missing parameters in param file! Required{}".format(required_params)
>>>>>>> 1e3f384a

        for key in list(self.params_struct.keys()):
            # Check keys
            assert (
                list(self.params_struct[key].keys()) == required_fields
            ), "Missing fields in the parameter file for key:{}, required:{}".format(
                key, required_fields
            )
        self._parse_args()

    def get_param_val(self):
        return self.param_val

    def save_struct_to_file(self, file):
        with open(file, "w") as outfile:
            json.dump(self.params_struct, outfile)

    def _parse_args(self):
        for key in list(self.params_struct.keys()):
            if self.params_struct[key]["val"] != "null":
                if self.params_struct[key]["type"] == "int":
                    self.param_val[key] = int(self.params_struct[key]["val"])
                elif self.params_struct[key]["type"] == "tuple-int":
                    self.param_val[key] = tuple(
                        [int(k) for k in self.params_struct[key]["val"]]
                    )
                else:
                    self.param_val[key] = self.params_struct[key]["val"]
            else:
                assert True, "No value entry in {}".format(key)


class GraspParamParse(ParamParse):
    """Param Parser for Grasp Reconstruction"""

    def __init__(self, json_path: str, csv_path: str, subject_id: str, save_path: str):
        super().__init__(json_path)

        self.file_path = json_path
        self.params_struct["path_root_csv"]["val"] = csv_path
        self.params_struct["subject_id"]["val"] = subject_id
        self.params_struct["save_root"]["val"] = save_path

        required_params = [
            "path_root_csv",
            "subject_id",
            "save_root",
            "spv",
            "lam",
            "max_num_iter",
            "max_num_ls",
            "nd",
            "kd",
            "jd",
            "is_gpu",
            "size_nufft_batch",
            "fov_scaling",
        ]
        required_fields = ["section", "helpTip", "val", "type"]
        self.check_and_parse(required_params, required_fields)


class PostProcessParamParse(ParamParse):
    def __init__(self, json_path: str):
        super().__init__(json_path)

        self.file_path = json_path
        required_params = [
            "post_img_size",
            "rate_os",
            "flag_fft_shift",
            "dx",
            "dy",
            "dz",
            "dt",
        ]
        required_fields = ["section", "helpTip", "val", "type"]
        self.check_and_parse(required_params, required_fields)


class RacerGraspParamParse(ParamParse):
    """Param Parser for Grasp Reconstruction"""

    def __init__(self, json_path: str, csv_path: str, subject_id: str, save_path: str):
        super().__init__(json_path)

        self.params_struct["path_root_csv"]["val"] = csv_path
        self.params_struct["subject_id"]["val"] = subject_id
        self.params_struct["save_root"]["val"] = save_path

        required_params = [
            "path_root_csv",
            "subject_id",
            "save_root",
            "spv",
            "lam",
            "max_num_iter",
            "max_num_ls",
            "nd",
            "kd",
            "jd",
            "is_gpu",
            "size_nufft_batch",
            "coil_method",
            "scale_mult",
            "scale_thr",
            "fov_scaling",
        ]
        required_fields = ["section", "helpTip", "val", "type"]
        self.check_and_parse(required_params, required_fields)<|MERGE_RESOLUTION|>--- conflicted
+++ resolved
@@ -9,18 +9,12 @@
 
     def check_and_parse(self, required_params, required_fields):
         # Check parameters
-<<<<<<< HEAD
         # from IPython import embed; embed()
         for param in required_params: 
             assert param in self.params_struct.keys(),f"Missing parameter in param file! Required{param}"
             
         # assert (set(required_params) == set(self.params_struct.keys())), \
         #     "Missing parameters in param file! Required{}".format(required_params)
-=======
-        assert set(required_params) == set(
-            self.params_struct.keys()
-        ), "Missing parameters in param file! Required{}".format(required_params)
->>>>>>> 1e3f384a
 
         for key in list(self.params_struct.keys()):
             # Check keys

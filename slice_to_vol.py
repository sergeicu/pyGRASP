# Developed by Aziz Kocanaogullari and QUIN Lab, 02/04/2021
import argparse
import os
from datetime import datetime

import nibabel as nib
import numpy as np
import scipy.io as sio

<<<<<<< HEAD
def corrHead(fileName, dx, dy, dz,flag_interpolate_z=False):
    imo = nib.load(fileName)
    if flag_interpolate_z:
        newheader = imo.header.copy()
        newheader['pixdim'][1] = dx
        newheader['pixdim'][2] = dy
        newheader['pixdim'][3] = dz
        newheader['pixdim'][4] = dt

        #newheader['qoffset_x'] = -155.138
        #newheader['qoffset_y'] = 13.7454
        #newheader['qoffset_z'] = 218.226
    else: 
        newheader = imo.header
=======
from helpers.post_process import interpolate_slice
from parameters.param_parse import PostProcessParamParse


def corrHead(fileName, dx, dy, dz):
    imo = nib.load(fileName)
    newheader = imo.header.copy()
    newheader["pixdim"][1] = dx
    newheader["pixdim"][2] = dy
    newheader["pixdim"][3] = dz
    newheader["pixdim"][4] = dt

    # newheader['qoffset_x'] = -155.138
    # newheader['qoffset_y'] = 13.7454
    # newheader['qoffset_z'] = 218.226
>>>>>>> 1e3f384a
    im = imo.get_fdata()
    imonew = nib.Nifti1Image(im, affine=imo.affine, header=newheader)
    nib.save(imonew, fileName)


def corrAff(fileName):
    imo = nib.load(fileName)
    newaffine = imo.affine
    newaffine[0, :] = [-1, 0, 0, 0]
    newaffine[1, :] = [0, 0, -1, 0]
    newaffine[2, :] = [0, -1, 0, 0]
    newaffine[3, :] = [0, 0, 0, 1]
    im = imo.get_fdata()
    imonew = nib.Nifti1Image(im, affine=newaffine, header=imo.header)
    nib.save(imonew, fileName)

<<<<<<< HEAD
parser = argparse.ArgumentParser(description='Arguments for Post Processing')
parser.add_argument('-p', '--root_json',
                    required=True,
                    type=str,
                    default='./parameters/p_proc_params.json',
                    help='[parameters] Path to grasp_params.json file')
parser.add_argument('-d', '--root_rec',
                    required=True,
                    type=str,
                    default=None,
                    help='[domain] Path that that includes raw_rec')

parser.add_argument('-o', '--root_out',
                    required=True,
                    type=str,
                    default=None,
                    help='[output] Save path')
parser.add_argument('--scaleto32000',
                    action="store_true",
                    help='scale images to nifti format with max val of 32000')
parser.add_argument('--no_interpolate_z',
                    action="store_true",
                    help='do not interpolate slice')
parser.add_argument('--no_fft_shift',
                    action="store_true",
                    help='do not fft shift the slices')



=======

parser = argparse.ArgumentParser(description="Arguments for Post Processing")
parser.add_argument(
    "-p",
    "--root_json",
    required=True,
    type=str,
    default="./parameters/p_proc_params.json",
    help="[parameters] Path to grasp_params.json file",
)
parser.add_argument(
    "-d",
    "--root_rec",
    required=True,
    type=str,
    default=None,
    help="[domain] Path that that includes raw_rec",
)

parser.add_argument(
    "-o", "--root_out", required=True, type=str, default=None, help="[output] Save path"
)
>>>>>>> 1e3f384a

args = parser.parse_args()

param_parser = PostProcessParamParse(json_path=args.root_json)
parameters = param_parser.get_param_val()

# flags 
scaleto32000=False if args.donotscale else True
flag_interpolate_z=False if args.no_interpolate_z else True
flag_fft_shift =False if args.no_fft_shift else True 


# General parameters
root_rec = args.root_rec
rec_save_folder = args.root_out
# Post Processing Parameters
post_img_size = parameters["post_img_size"]
rate_os = parameters["rate_os"]
flag_fft_shift = parameters["flag_fft_shift"]
dx = parameters["dx"]
dy = parameters["dy"]
dz = parameters["dz"]
dt = parameters["dt"]

folder_raw_rec = root_rec
# folder_raw_rec = os.path.join(root_rec, 'raw-rec')
# assert os.path.exists(folder_raw_rec), "No raw files detected at:{}".format(
#     folder_raw_rec)

rec_volume = []
mat_files = sorted(
    [f for f in os.listdir(folder_raw_rec) if f.endswith(".mat")],
    key=lambda x: int(x.split("-")[1].split(".")[0]),
)

for rec_file in mat_files:
    if rec_file.endswith(".mat"):
        rec_volume.append(
            np.absolute(sio.loadmat(os.path.join(folder_raw_rec, rec_file))["rec"])
        )
    # rec_volume.append(sio.loadmat(os.path.join(folder_raw_rec, rec_file))['rec'])
rec_volume = np.array(rec_volume)

init_num_slice = rec_volume.shape[0]
# Interpolate slices to match previous reconstructions
rec_volume = interpolate_slice(rec_volume, post_img_size, rate_os, flag_fft_shift=flag_fft_shift,flag_interpolate_z=flag_interpolate_z)

now = datetime.now()
date_time = now.strftime("%m_%d_%Y_%H_%M_%S")

print("Saving...")
# To save in nifti format the data should be uint16
max_p = np.max(np.abs(rec_volume))
min_p = np.min(np.abs(rec_volume))
<<<<<<< HEAD
scaler = 2**15 if scaleto32000 else 1 
rec_vol_16 = np.array(np.round((np.abs(rec_volume) - min_p) /
                               (max_p - min_p) * scaler), dtype=np.uint16)
=======
rec_vol_16 = np.array(
    np.round((np.abs(rec_volume) - min_p) / (max_p - min_p) * 2**15), dtype=np.uint16
)
>>>>>>> 1e3f384a
# save 4D volume
# Change dimensions from NSl x Nv x Ns x Ns to Ns x Ns x NSl x Nv
rec_vol_16 = np.transpose(rec_vol_16, [2, 3, 0, 1])
file_name = os.path.join(rec_save_folder, date_time + "-rec4D.nii.gz")
nii_dat = nib.Nifti1Image(rec_vol_16, np.eye(4))

# nii_dat.header['pixdim'][1] = dx #1.33929
# nii_dat.header['pixdim'][2] = dy #1.33929
# nii_dat.header['pixdim'][3] = dz #3.50018 * init_num_slice / post_img_size[0]

nii_dat.affine[0, :] = [-1, 0, 0, 0]
nii_dat.affine[1, :] = [0, 0, -1, 0]
nii_dat.affine[2, :] = [0, -1, 0, 0]
nii_dat.affine[3, :] = [0, 0, 0, 1]

if not os.path.exists(rec_save_folder):
    os.makedirs(rec_save_folder)

nii_dat.to_filename(file_name)

corrHead(file_name, dx, dy, dz,flag_interpolate_z=flag_interpolate_z)

param_file = os.path.join(rec_save_folder, date_time + "-params.json")
param_parser.save_struct_to_file(param_file)<|MERGE_RESOLUTION|>--- conflicted
+++ resolved
@@ -7,7 +7,9 @@
 import numpy as np
 import scipy.io as sio
 
-<<<<<<< HEAD
+from helpers.post_process import interpolate_slice
+from parameters.param_parse import PostProcessParamParse
+
 def corrHead(fileName, dx, dy, dz,flag_interpolate_z=False):
     imo = nib.load(fileName)
     if flag_interpolate_z:
@@ -22,23 +24,6 @@
         #newheader['qoffset_z'] = 218.226
     else: 
         newheader = imo.header
-=======
-from helpers.post_process import interpolate_slice
-from parameters.param_parse import PostProcessParamParse
-
-
-def corrHead(fileName, dx, dy, dz):
-    imo = nib.load(fileName)
-    newheader = imo.header.copy()
-    newheader["pixdim"][1] = dx
-    newheader["pixdim"][2] = dy
-    newheader["pixdim"][3] = dz
-    newheader["pixdim"][4] = dt
-
-    # newheader['qoffset_x'] = -155.138
-    # newheader['qoffset_y'] = 13.7454
-    # newheader['qoffset_z'] = 218.226
->>>>>>> 1e3f384a
     im = imo.get_fdata()
     imonew = nib.Nifti1Image(im, affine=imo.affine, header=newheader)
     nib.save(imonew, fileName)
@@ -55,7 +40,6 @@
     imonew = nib.Nifti1Image(im, affine=newaffine, header=imo.header)
     nib.save(imonew, fileName)
 
-<<<<<<< HEAD
 parser = argparse.ArgumentParser(description='Arguments for Post Processing')
 parser.add_argument('-p', '--root_json',
                     required=True,
@@ -85,30 +69,6 @@
 
 
 
-=======
-
-parser = argparse.ArgumentParser(description="Arguments for Post Processing")
-parser.add_argument(
-    "-p",
-    "--root_json",
-    required=True,
-    type=str,
-    default="./parameters/p_proc_params.json",
-    help="[parameters] Path to grasp_params.json file",
-)
-parser.add_argument(
-    "-d",
-    "--root_rec",
-    required=True,
-    type=str,
-    default=None,
-    help="[domain] Path that that includes raw_rec",
-)
-
-parser.add_argument(
-    "-o", "--root_out", required=True, type=str, default=None, help="[output] Save path"
-)
->>>>>>> 1e3f384a
 
 args = parser.parse_args()
 
@@ -163,15 +123,9 @@
 # To save in nifti format the data should be uint16
 max_p = np.max(np.abs(rec_volume))
 min_p = np.min(np.abs(rec_volume))
-<<<<<<< HEAD
 scaler = 2**15 if scaleto32000 else 1 
 rec_vol_16 = np.array(np.round((np.abs(rec_volume) - min_p) /
                                (max_p - min_p) * scaler), dtype=np.uint16)
-=======
-rec_vol_16 = np.array(
-    np.round((np.abs(rec_volume) - min_p) / (max_p - min_p) * 2**15), dtype=np.uint16
-)
->>>>>>> 1e3f384a
 # save 4D volume
 # Change dimensions from NSl x Nv x Ns x Ns to Ns x Ns x NSl x Nv
 rec_vol_16 = np.transpose(rec_vol_16, [2, 3, 0, 1])

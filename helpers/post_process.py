--- conflicted
+++ resolved
@@ -4,17 +4,11 @@
 from tqdm import tqdm
 
 
-<<<<<<< HEAD
 def interpolate_slice(volume: np.ndarray,
                       img_size: tuple,
                       rate_os: float,
                       flag_fft_shift: bool = False,
                       flag_interpolate_z: bool = False):
-=======
-def interpolate_slice(
-    volume: np.ndarray, img_size: tuple, rate_os: float, flag_fft_shift: bool = True
-):
->>>>>>> 1e3f384a
     """
     Reconstructed image dimensions does not usually fit scanner reconstruction
     dimensions. This function replicates the operation in the scanner:
@@ -53,7 +47,6 @@
             volume = np.pad(volume, padding, "constant", constant_values=0)
 
     # oversampling
-<<<<<<< HEAD
     if flag_interpolate_z:
         total_slices = np.round(img_sl * rate_os)
 
@@ -68,29 +61,5 @@
         volume = vol_oversampled[range(int(np.floor(
             (total_slices - img_sl) / 2.)), int(img_sl + np.floor(
             (total_slices - img_sl) / 2.))), :, :, :]
-=======
-    total_slices = np.round(img_sl * rate_os)
-
-    # Interpolate the number of slices to match output dim
-    vol_oversampled = np.array(
-        Parallel(n_jobs=-2)(
-            delayed(resample)(volume[:, idx_v, :, :], int(total_slices), axis=0)
-            for idx_v in tqdm(range(volume.shape[1]))
-        )
-    )
-    # reshape to original form NSl x Nv x NS x NS
-    vol_oversampled = np.transpose(vol_oversampled, (1, 0, 2, 3))
-
-    # crop the samples that are outside of the range
-    volume = vol_oversampled[
-        range(
-            int(np.floor((total_slices - img_sl) / 2.0)),
-            int(img_sl + np.floor((total_slices - img_sl) / 2.0)),
-        ),
-        :,
-        :,
-        :,
-    ]
->>>>>>> 1e3f384a
 
     return volume